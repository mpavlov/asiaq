--- conflicted
+++ resolved
@@ -135,7 +135,6 @@
 
             # create peering when peering doesn't exist
             if not existing_peerings:
-<<<<<<< HEAD
                 peering_conn = throttled_call(
                     client.create_vpc_peering_connection,
                     VpcId=vpc_ids[0], PeerVpcId=vpc_ids[1]
@@ -145,20 +144,12 @@
                     client.accept_vpc_peering_connection,
                     VpcPeeringConnectionId=peering_conn['VpcPeeringConnectionId']
                 )
-                logging.info("Created new peering connection %s for %s",
-                             peering_conn['VpcPeeringConnectionId'], peering)
-=======
-                peering_conn = client.create_vpc_peering_connection(
-                    VpcId=vpc_ids[0], PeerVpcId=vpc_ids[1])['VpcPeeringConnection']
-                client.accept_vpc_peering_connection(
-                    VpcPeeringConnectionId=peering_conn['VpcPeeringConnectionId'])
                 logger.info("Created new peering connection %s for %s",
                             peering_conn['VpcPeeringConnectionId'], peering)
->>>>>>> 890ee652
             else:
                 peering_conn = existing_peerings[0]
-                logger.info("Peering connection %s exists for %s",
-                            existing_peerings[0]['VpcPeeringConnectionId'], peering)
+                logging.info("Peering connection %s exists for %s",
+                             existing_peerings[0]['VpcPeeringConnectionId'], peering)
             DiscoVPCPeerings.create_peering_routes(vpc_map, vpc_metanetwork_map, peering_conn)
 
     @staticmethod
@@ -327,16 +318,11 @@
         client = boto3.client('ec2')
         for peering in DiscoVPCPeerings.list_peerings(vpc_id):
             try:
-<<<<<<< HEAD
-                logging.info('deleting peering connection %s', peering['VpcPeeringConnectionId'])
+                logger.info('deleting peering connection %s', peering['VpcPeeringConnectionId'])
                 throttled_call(
                     client.delete_vpc_peering_connection,
                     VpcPeeringConnectionId=peering['VpcPeeringConnectionId']
                 )
-=======
-                logger.info('deleting peering connection %s', peering['VpcPeeringConnectionId'])
-                client.delete_vpc_peering_connection(VpcPeeringConnectionId=peering['VpcPeeringConnectionId'])
->>>>>>> 890ee652
             except EC2ResponseError:
                 raise RuntimeError('Failed to delete VPC Peering connection \
                                     {}'.format(peering['VpcPeeringConnectionId']))
