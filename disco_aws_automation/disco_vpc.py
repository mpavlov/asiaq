--- conflicted
+++ resolved
@@ -258,7 +258,6 @@
             ntp_server = self.networks[ntp_server_metanetwork].ip_by_offset(ntp_server_offset)
 
         # internal_dns server should be default, and for this reason it comes last.
-<<<<<<< HEAD
         dhcp_configs = []
         dhcp_configs.append({"Key": "domain-name", "Values": [domain_name]})
         dhcp_configs.append({"Key": "domain-name-servers", "Values": [internal_dns, external_dns]})
@@ -273,230 +272,7 @@
         )['DhcpOptions']
 
     def _create_environment(self):
-=======
-        dhcp_options = self.vpc.connection.create_dhcp_options(
-            domain_name, [internal_dns, external_dns], ntp_server
-        )
-        keep_trying(300, dhcp_options.add_tag, "Name", self.environment_name)
-        return dhcp_options
-
-    @staticmethod
-    def _extract_port_range(port_def):
-        ports = port_def.split(":")
-        return [int(ports[0]), int(ports[1] if len(ports) > 1 else ports[0])]
-
-    def _open_customer_ports(self):
-        # TODO port to _add_sg_rules
-        customer_ports = self.get_config("customer_ports", "").split()
-        customer_cidrs = self.get_config("customer_cidr", "").split()
-        for port_def in customer_ports:
-            port_range = DiscoVPC._extract_port_range(port_def)
-            for customer_cidr in customer_cidrs:
-                # Allow traffic from customer to dmz
-                self.vpc.connection.authorize_security_group(
-                    group_id=self.networks["dmz"].security_group.id,
-                    ip_protocol="tcp",
-                    from_port=port_range[0],
-                    to_port=port_range[1],
-                    cidr_ip=customer_cidr
-                )
-            # Allow within DMZ so that vpn host can talk to lbexternal
-            self.vpc.connection.authorize_security_group(
-                group_id=self.networks["dmz"].security_group.id,
-                ip_protocol="tcp",
-                from_port=port_range[0],
-                to_port=port_range[1],
-                src_security_group_group_id=self.networks["dmz"].security_group.id
-            )
-            # Allow traffic from dmz to intranet (for lbexternal)
-            self.vpc.connection.authorize_security_group(
-                group_id=self.networks["intranet"].security_group.id,
-                ip_protocol="tcp",
-                from_port=port_range[0],
-                to_port=port_range[1],
-                src_security_group_group_id=self.networks["dmz"].security_group.id
-            )
-
-    def _update_nat_gateways(self, network):
-        eips = self.get_config("{0}_nat_gateways".format(network.name))
-        if not eips:
-            # No NAT config, delete the gateways if any
-            network.delete_nat_gateways()
-        else:
-            eips = [eip.strip() for eip in eips.split(",")]
-            allocation_ids = []
-            for eip in eips:
-                address = self.eip.find_eip_address(eip)
-                if not address:
-                    raise EIPConfigError("Couldn't find Elastic IP: {0}".format(eip))
-
-                allocation_ids.append(address.allocation_id)
-
-            if allocation_ids:
-                network.add_nat_gateways(allocation_ids)
-
-    def _add_sg_rules(self, network):
-        rules = self.get_config("{0}_sg_rules".format(network.name))
-        if not rules:
-            # No config, nothing to do
-            return
-
-        rules = rules.split(",")
-        for rule in rules:
-            rule = rule.strip().split()
-            if len(rule) < 3 or not all(rule):
-                raise VPCEnvironmentError(
-                    "Cannot make heads or tails of rule {0} for metanetwork {1}."
-                    .format(" ".join(rule), network.name)
-                )
-            protocol = rule[0]
-            source = rule[1]
-            ports = rule[2:]
-            for port_def in ports:
-                port_def = self._extract_port_range(port_def)
-                if source.lower() == "all":
-                    # Handle rule where source is all other networks
-                    for source_network in self.networks.values():
-                        network.add_sg_rule(
-                            protocol,
-                            port_def,
-                            sg_source=source_network.security_group.id
-                        )
-                elif "/" in source:
-                    # Handle CIDR based sources
-                    network.add_sg_rule(protocol, port_def, cidr_source=source)
-                else:
-                    # Single network wide source
-                    network.add_sg_rule(
-                        protocol,
-                        port_def,
-                        sg_source=self.networks[source].security_group.id
-                    )
-
-    def _add_igw_routes(self, internet_gateway):
-        logging.debug("Adding IGW routes")
-        for network_name, network in self.networks.iteritems():
-            igw_routes = self.get_config("{0}_igw_routes".format(network_name))
-            if not igw_routes:
-                continue
-            igw_routes = igw_routes.split(" ")
-
-            for igw_route in igw_routes:
-                logging.debug("adding IGW route %s to %s", igw_route, network_name)
-                network.add_route(igw_route, internet_gateway.id)
-
-    def _add_vgw_routes(self, virtual_private_gateway):
-        logging.debug("Adding VGW routes")
-        for network_name, network in self.networks.iteritems():
-            vgw_routes = self.get_config("{0}_vgw_routes".format(network_name))
-            if not vgw_routes:
-                continue
-            vgw_routes = vgw_routes.split(" ")
-
-            for vgw_route in vgw_routes:
-                logging.debug("adding VGW route %s to %s", vgw_route, network_name)
-                network.add_route(vgw_route, virtual_private_gateway.id)
-
-    def _add_nat_gateway_routes(self):
-        logging.debug("Adding NAT gateway routes")
-        nat_gateway_routes = self.get_config("nat_gateway_routes")
-        if nat_gateway_routes:
-            nat_gateway_routes = nat_gateway_routes.split(" ")
-            for nat_gateway_route in nat_gateway_routes:
-                from_metanetwork = self.networks[nat_gateway_route.split("/")[0].strip()]
-                dest_metanetwork = self.networks[nat_gateway_route.split("/")[1].strip()]
-
-                from_metanetwork.add_nat_gateway_route(dest_metanetwork)
-        else:
-            logging.debug("No NAT gateway routes to add")
-
-    def _find_vgw(self):
-        """Locate VPN Gateway that corresponds to this VPN"""
-        vgw_filter = {"tag:Name": self.environment_name}
-        vgws = self.vpc.connection.get_all_vpn_gateways(filters=vgw_filter)
-        if not vgws:
-            logging.debug("Cannot find the required VPN Gateway named %s.", self.environment_name)
-            vgws = [None]
-        return vgws[0]
-
-    def _check_vgw_states(self, state):
-        """Checks if all VPN Gateways are in the desired state"""
-        filters = {"tag:Name": self.environment_name}
-        states = []
-        vgws = self.vpc.connection.get_all_vpn_gateways(filters=filters)
-        for vgw in vgws:
-            for attachment in vgw.attachments:
-                if state == u'detached':
-                    states.append(attachment.state == state)
-                elif attachment.vpc_id == self.vpc.id:
-                    states.append(attachment.state == state)
-        logging.debug("%s of %s VGW attachments are now in state '%s'",
-                      states.count(True), len(states), state)
-        return states and all(states)
-
-    def _wait_for_vgw_states(self, state, timeout=VGW_ATTACH_TIME):
-        """Wait for all VPN Gateways to reach a specified state"""
-        time_passed = 0
-        while True:
-            try:
-                if self._check_vgw_states(state):
-                    return True
-            except EC2ResponseError:
-                pass  # These are most likely transient, we will timeout if they are not
-
-            if time_passed >= timeout:
-                raise TimeoutError(
-                    "Timed out waiting for VPN Gateways to change state to {0} after {1}s."
-                    .format(state, time_passed))
-
-            time.sleep(VGW_STATE_POLL_INTERVAL)
-            time_passed += VGW_STATE_POLL_INTERVAL
-
-    def _attach_vgw(self):
-        """If configured, attach VPN Gateway and create corresponding routes"""
-        vgw = self._find_vgw()
-        if vgw:
-            logging.debug("Attaching VGW: %s.", vgw)
-            if vgw.attachments and vgw.attachments[0].state != u'detached':
-                logging.info("VGW %s already attached to %s. Will detach and reattach to %s.",
-                             vgw.id, vgw.attachments[0].vpc_id, self.vpc.id)
-                self._detach_vgws()
-                logging.debug("Waiting 30s to avoid VGW 'non-existance' conditon post detach.")
-                time.sleep(30)
-            vgw.attach(self.vpc.id)
-            logging.debug("Waiting for VGW to become attached.")
-            self._wait_for_vgw_states(u'attached')
-            logging.debug("VGW have been attached.")
-
-            self._add_vgw_routes(vgw)
-        else:
-            logging.info("No VGW to attach.")
-
-    def _detach_vgws(self):
-        """Detach VPN Gateways, but don't delete them so they can be re-used"""
-        vgw_filter = {
-            "attachment.state": u'attached',
-            "tag:Name": self.environment_name
-        }
-        detached = False
-        for vgw in self.vpc.connection.get_all_vpn_gateways(filters=vgw_filter):
-            logging.debug("Detaching VGW: %s.", vgw)
-            if not self.vpc.connection.detach_vpn_gateway(vgw.id, vgw.attachments[0].vpc_id):
-                logging.error("Failed to detach %s from %s", vgw.id, vgw.attachments[0].vpc_id)
-            else:
-                detached = True
-
-        if not detached:
-            return
-
-        try:
-            logging.debug("Waiting for VGWs to become detached.")
-            self._wait_for_vgw_states(u'detached')
-        except TimeoutError:
-            logging.exception("Failed to detach VPN Gateways (Timeout).")
-
-    def _configure_environment(self):
->>>>>>> d4253a6d
+
         """Create a new disco style environment VPC"""
         vpc_cidr = self.get_config("vpc_cidr")
 
@@ -528,19 +304,9 @@
         logging.debug("vpc: %s", self.vpc)
         logging.debug("vpc tags: %s", tags)
 
-<<<<<<< HEAD
         dhcp_options = self._configure_dhcp()[0]
         self.boto3_ec2.associate_dhcp_options(DhcpOptionsId=dhcp_options['DhcpOptionsId'],
                                            VpcId=self.vpc['VpcId'])
-=======
-        # Create metanetworks (subnets, route_tables and security groups)
-        self._networks = self._create_new_meta_networks()
-        for network in self.networks.values():
-            network.create()
-
-        dhcp_options = self._configure_dhcp()
-        self.vpc.connection.associate_dhcp_options(dhcp_options.id, self.vpc.id)
->>>>>>> d4253a6d
 
         # Enable DNS
         self.boto3_ec2.modify_vpc_attribute(
@@ -548,7 +314,6 @@
         self.boto3_ec2.modify_vpc_attribute(
             VpcId=self.vpc['VpcId'], EnableDnsHostnames={'Value': True})
 
-<<<<<<< HEAD
         # Create metanetworks (subnets, route_tables and security groups)
         self._networks = self._create_new_meta_networks()
         for network in self.networks.values():
@@ -556,14 +321,6 @@
 
         # Configure security group rules for all meta networks
         self.disco_vpc_sg_rules.add_meta_network_sg_rules()
-=======
-        # Configure security group rules
-        for network in self.networks.values():
-            self._add_sg_rules(network)
-
-        # Set up security group rules
-        self._open_customer_ports()
->>>>>>> d4253a6d
 
         # Setup internet gateway and VPN gateway
         self.disco_vpc_gateways.set_up_gateways()
@@ -635,8 +392,8 @@
         self.disco_vpc_sg_rules.destroy()
         self.disco_vpc_gateways.destroy_all()
         DiscoVPCPeerings.delete_peerings(self.get_vpc_id())
+        self._destroy_subnets()
         self._destroy_routes()
-        self._destroy_subnets()
         return self._destroy_vpc()
 
     def _destroy_instances(self):
